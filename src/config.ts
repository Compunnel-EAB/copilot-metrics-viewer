<<<<<<< HEAD
const PROPS = ["MOCKED_DATA", "SCOPE", "GITHUB_ORG", "GITHUB_ENT", "GITHUB_TOKEN", "GITHUB_API"];
=======
const PROPS = ["MOCKED_DATA", "SCOPE", "GITHUB_ORG", "GITHUB_ENT", "GITHUB_TEAM", "GITHUB_TOKEN"];
>>>>>>> 75786609

const env: any = {};
PROPS.forEach(prop => {
	const propName = `VUE_APP_${prop}`;
	if (process.env.NODE_ENV === "production") {
		env[propName] = (window as any)["_ENV_"][propName];
	}
	else {
		env[propName] = process.env[propName];
	}
});

const VALID_SCOPE = ['organization', 'enterprise'];

let scopeType;
if (VALID_SCOPE.includes(env.VUE_APP_SCOPE)) {
	scopeType = env.VUE_APP_SCOPE as 'enterprise' | 'organization'
}

let apiUrl: string;
const githubOrgName = env.VUE_APP_GITHUB_ORG;
const githubEntName = env.VUE_APP_GITHUB_ENT;
const baseApi = env.VUE_APP_GITHUB_API;


let scopeName: string;
if (scopeType === 'organization') {
	scopeName = githubOrgName;
	apiUrl = `${baseApi || 'https://api.github.com'}/orgs/${githubOrgName}`;
}
else if (scopeType === 'enterprise') {
	scopeName = githubEntName;
	apiUrl = `${baseApi || 'https://api.github.com'}/enterprises/${githubEntName}`;
}
else {
	throw new Error(`Invalid VUE_APP_SCOPE value: ${env.VUE_APP_SCOPE}. Valid values: ${VALID_SCOPE.join(', ')}`)
}

const config: Config = {
	mockedData: env.VUE_APP_MOCKED_DATA === "true",
	scope: {
		type: scopeType,
		name: scopeName
	},
	github: {
		org: githubOrgName,
		ent: githubEntName,
		team: env.VUE_APP_GITHUB_TEAM,
		token: env.VUE_APP_GITHUB_TOKEN,
		apiUrl,
		baseApi
	}
}
if (!config.mockedData && !config.github.token && !config.github.baseApi) {
	throw new Error("VUE_APP_GITHUB_TOKEN environment variable must be set or calls have to be proxied by the api layer.");
}

export default config;

interface Config {
	mockedData: boolean;
	scope: {
		type: 'organization' | 'enterprise';
		name: string;
	};
	github: {
		/** The GitHub organization name. */
		org: string; 
		/** The GitHub enterprise name. */
		ent: string;
<<<<<<< HEAD
		/** 
		 * The GitHub token to authenticate requests. 
		 * 
		 * CAUTION: Do not expose the token in the client-side code.
		 * */
=======
		team: string;
>>>>>>> 75786609
		token: string;
		/**
		 * The GitHub API URL, different for GitHub Organization and GitHub Enterprise.
		 * 
		 * This is the base URL for the GitHub API. It can be customized to use GitHub Enterprise or GitHub.com.
		 * When using the proxy, it used `env.VUE_APP_GITHUB_API` to set the base URL, so that requests are sent to the proxy before being forwarded to the GitHub API.
		 * 
		 */
		apiUrl: string;
		/**
		 * The base URL for the GitHub API. When set to `/api/github` it sends data via proxy to the GitHub API to hide the token.
		 * 
		 * default: https://api.github.com
		 */
		baseApi: string;
	}
}<|MERGE_RESOLUTION|>--- conflicted
+++ resolved
@@ -1,8 +1,4 @@
-<<<<<<< HEAD
-const PROPS = ["MOCKED_DATA", "SCOPE", "GITHUB_ORG", "GITHUB_ENT", "GITHUB_TOKEN", "GITHUB_API"];
-=======
-const PROPS = ["MOCKED_DATA", "SCOPE", "GITHUB_ORG", "GITHUB_ENT", "GITHUB_TEAM", "GITHUB_TOKEN"];
->>>>>>> 75786609
+const PROPS = ["MOCKED_DATA", "SCOPE", "GITHUB_ORG", "GITHUB_ENT", "GITHUB_TEAM", "GITHUB_TOKEN", "GITHUB_API"];
 
 const env: any = {};
 PROPS.forEach(prop => {
@@ -73,15 +69,13 @@
 		org: string; 
 		/** The GitHub enterprise name. */
 		ent: string;
-<<<<<<< HEAD
+		/** The GitHub team name. */
+		team: string;
 		/** 
 		 * The GitHub token to authenticate requests. 
 		 * 
 		 * CAUTION: Do not expose the token in the client-side code.
 		 * */
-=======
-		team: string;
->>>>>>> 75786609
 		token: string;
 		/**
 		 * The GitHub API URL, different for GitHub Organization and GitHub Enterprise.
