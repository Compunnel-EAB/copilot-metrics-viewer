--- conflicted
+++ resolved
@@ -94,8 +94,6 @@
   },
   created() {
     this.tabItems.unshift(this.itemName);
-<<<<<<< HEAD
-=======
     if (config.scope.type === 'organization') {
       // get the last item in the array,which is 'api response' 
       //and add 'seat analysis' before it
@@ -105,7 +103,6 @@
         this.tabItems.push(lastItem);
       }
     }
->>>>>>> 151f7ba9
   },
   setup() {
       const metricsReady = ref(false);
